/**
 * Author: Sven Gothel <sgothel@jausoft.com>
 * Copyright (c) 2020 Gothel Software e.K.
 * Copyright (c) 2020 ZAFENA AB
 *
 * Permission is hereby granted, free of charge, to any person obtaining
 * a copy of this software and associated documentation files (the
 * "Software"), to deal in the Software without restriction, including
 * without limitation the rights to use, copy, modify, merge, publish,
 * distribute, sublicense, and/or sell copies of the Software, and to
 * permit persons to whom the Software is furnished to do so, subject to
 * the following conditions:
 *
 * The above copyright notice and this permission notice shall be
 * included in all copies or substantial portions of the Software.
 *
 * THE SOFTWARE IS PROVIDED "AS IS", WITHOUT WARRANTY OF ANY KIND,
 * EXPRESS OR IMPLIED, INCLUDING BUT NOT LIMITED TO THE WARRANTIES OF
 * MERCHANTABILITY, FITNESS FOR A PARTICULAR PURPOSE AND
 * NONINFRINGEMENT. IN NO EVENT SHALL THE AUTHORS OR COPYRIGHT HOLDERS BE
 * LIABLE FOR ANY CLAIM, DAMAGES OR OTHER LIABILITY, WHETHER IN AN ACTION
 * OF CONTRACT, TORT OR OTHERWISE, ARISING FROM, OUT OF OR IN CONNECTION
 * WITH THE SOFTWARE OR THE USE OR OTHER DEALINGS IN THE SOFTWARE.
 */

import java.lang.reflect.InvocationTargetException;
import java.util.ArrayList;
import java.util.Arrays;
import java.util.Collection;
import java.util.Collections;
import java.util.Iterator;
import java.util.List;

import org.tinyb.AdapterSettings;
import org.tinyb.BluetoothAdapter;
import org.tinyb.BluetoothAddressType;
import org.tinyb.BluetoothDevice;
import org.tinyb.AdapterStatusListener;
import org.tinyb.BLERandomAddressType;
import org.tinyb.BTMode;
import org.tinyb.BluetoothException;
import org.tinyb.BluetoothFactory;
import org.tinyb.BluetoothGattCharacteristic;
import org.tinyb.BluetoothGattDescriptor;
import org.tinyb.BluetoothGattService;
import org.tinyb.BluetoothManager;
import org.tinyb.BluetoothNotification;
import org.tinyb.BluetoothType;
import org.tinyb.BluetoothUtils;
import org.tinyb.EIRDataTypeSet;
import org.tinyb.GATTCharacteristicListener;
import org.tinyb.HCIStatusCode;
import org.tinyb.HCIWhitelistConnectType;
import org.tinyb.PairingMode;

import direct_bt.tinyb.DBTManager;

/**
 * This Java scanner example uses the Direct-BT fully event driven workflow
 * and adds multithreading, i.e. one thread processes each found device found
 * as notified via the event listener.
 * <p>
 * This example represents the recommended utilization of Direct-BT.
 * </p>
 */
public class ScannerTinyB10 {
    static final String EUI48_ANY_DEVICE = "00:00:00:00:00:00";

    final List<String> waitForDevices = new ArrayList<String>();
    final boolean isDirectBT;
    final BluetoothManager manager;

    long timestamp_t0;

    int MULTI_MEASUREMENTS = 8;
    boolean KEEP_CONNECTED = true;
    boolean REMOVE_DEVICE = true;
    boolean USE_WHITELIST = false;
    final List<String> whitelist = new ArrayList<String>();
    final List<String> charIdentifierList = new ArrayList<String>();
    final List<String> charValueList = new ArrayList<String>();

    boolean SHOW_UPDATE_EVENTS = false;
    boolean SILENT_GATT = false;

    int dev_id = -1; // use default

    int shutdownTest = 0;

    static void printf(final String format, final Object... args) {
        final Object[] args2 = new Object[args.length+1];
        args2[0] = BluetoothUtils.getElapsedMillisecond();
        System.arraycopy(args, 0, args2, 1, args.length);
        System.err.printf("[%,9d] "+format, args2);
        // System.err.printf("[%,9d] ", BluetoothUtils.getElapsedMillisecond());
        // System.err.printf(format, args);
    }
    static void println(final String msg) {
        System.err.printf("[%,9d] %s%s", BluetoothUtils.getElapsedMillisecond(), msg, System.lineSeparator());
    }


    Collection<String> devicesInProcessing = Collections.synchronizedCollection(new ArrayList<>());
    Collection<String> devicesProcessed = Collections.synchronizedCollection(new ArrayList<>());

    final AdapterStatusListener statusListener = new AdapterStatusListener() {
        @Override
        public void adapterSettingsChanged(final BluetoothAdapter adapter, final AdapterSettings oldmask,
                                           final AdapterSettings newmask, final AdapterSettings changedmask, final long timestamp) {
            println("****** SETTINGS: "+oldmask+" -> "+newmask+", changed "+changedmask);
            println("Status Adapter:");
            println(adapter.toString());
            if( changedmask.isSet(AdapterSettings.SettingType.POWERED) &&
                newmask.isSet(AdapterSettings.SettingType.POWERED) )
            {
                // powered on adapter ....
                if( !adapter.startDiscovery( true ) ) {
                    println("Adapter (powered-on): Start discovery failed");
                }
            }
        }

        @Override
        public void discoveringChanged(final BluetoothAdapter adapter, final boolean enabled, final boolean keepAlive, final long timestamp) {
            println("****** DISCOVERING: enabled "+enabled+", keepAlive "+keepAlive+" on "+adapter);
        }

        @Override
        public void deviceFound(final BluetoothDevice device, final long timestamp) {
            println("****** FOUND__: "+device.toString());

            if( BluetoothAddressType.BDADDR_LE_PUBLIC != device.getAddressType()
                && BLERandomAddressType.STATIC_PUBLIC != device.getBLERandomAddressType() ) {
                println("****** FOUND__-2: Skip 'non public' or 'random static public' LE "+device.toString());
                return;
            }
            if( !devicesInProcessing.contains( device.getAddress() ) &&
                ( waitForDevices.isEmpty() ||
                  ( waitForDevices.contains( device.getAddress() ) &&
                    ( 0 < MULTI_MEASUREMENTS || !devicesProcessed.contains( device.getAddress() ) )
                  )
                )
              )
            {
                println("****** FOUND__-0: Connecting "+device.toString());
                {
                    final long td = BluetoothUtils.getCurrentMilliseconds() - timestamp_t0; // adapter-init -> now
                    println("PERF: adapter-init -> FOUND__-0 " + td + " ms");
                }
                final Thread deviceConnectTask = new Thread( new Runnable() {
                    @Override
                    public void run() {
                        connectDiscoveredDevice(device);
                    }
                }, "DBT-Connect-"+device.getAddress());
                deviceConnectTask.setDaemon(true); // detach thread
                deviceConnectTask.start();
            } else {
                println("****** FOUND__-1: NOP "+device.toString());
            }
        }

        @Override
        public void deviceUpdated(final BluetoothDevice device, final EIRDataTypeSet updateMask, final long timestamp) {
            if( SHOW_UPDATE_EVENTS ) {
                println("****** UPDATED: "+updateMask+" of "+device);
            }
        }

        @Override
        public void deviceConnected(final BluetoothDevice device, final short handle, final long timestamp) {
            if( !devicesInProcessing.contains( device.getAddress() ) &&
                ( waitForDevices.isEmpty() ||
                  ( waitForDevices.contains( device.getAddress() ) &&
                    ( 0 < MULTI_MEASUREMENTS || !devicesProcessed.contains( device.getAddress() ) )
                  )
                )
              )
            {
                println("****** CONNECTED-0: Processing "+device.toString());
                {
                    final long td = BluetoothUtils.getCurrentMilliseconds() - timestamp_t0; // adapter-init -> now
                    println("PERF: adapter-init -> CONNECTED-0 " + td + " ms");
                }
                final Thread deviceProcessingTask = new Thread( new Runnable() {
                    @Override
                    public void run() {
                        processConnectedDevice(device);
                    }
                }, "DBT-Process-"+device.getAddress());
                devicesInProcessing.add(device.getAddress());
                deviceProcessingTask.setDaemon(true); // detach thread
                deviceProcessingTask.start();
            } else {
                println("****** CONNECTED-1: NOP " + device.toString());
            }
        }

        @Override
        public void deviceDisconnected(final BluetoothDevice device, final HCIStatusCode reason, final short handle, final long timestamp) {
            println("****** DISCONNECTED: Reason "+reason+", old handle 0x"+Integer.toHexString(handle)+": "+device+" on "+device.getAdapter());
        }
    };

    private void connectDiscoveredDevice(final BluetoothDevice device) {
        println("****** Connecting Device: Start " + device.toString());
        {
            final boolean r = device.getAdapter().stopDiscovery();
            println("****** Connecting Device: stopDiscovery result "+r);
        }
        HCIStatusCode res;
        if( !USE_WHITELIST ) {
            res = device.connect();
        } else {
            res = HCIStatusCode.SUCCESS;
        }
        println("****** Connecting Device Command, res "+res+": End result "+res+" of " + device.toString());
        if( !USE_WHITELIST && 0 == devicesInProcessing.size() && HCIStatusCode.SUCCESS != res ) {
            final boolean r = device.getAdapter().startDiscovery( true );
            println("****** Connecting Device: startDiscovery result "+r);
        }
    }

    void execute(final Runnable task, final boolean offThread) {
        if( offThread ) {
            final Thread t = new Thread(task);
            t.setDaemon(true);
            t.start();
        } else {
            task.run();
        }
    }
    void shutdownTest() {
        switch( shutdownTest ) {
            case 1:
                shutdownTest01();
                break;
            case 2:
                shutdownTest02();
                break;
            default:
                // nop
        }
    }
    void shutdownTest01() {
        execute( () -> {
            final DBTManager mngr = (DBTManager) DBTManager.getBluetoothManager();
            mngr.shutdown();
        }, true);
    }
    void shutdownTest02() {
        execute( () -> {
            System.exit(1);
        }, true);
    }

    private void processConnectedDevice(final BluetoothDevice device) {
        println("****** Processing Device: Start " + device.toString());
        {
            // make sure for pending connections on failed connect*(..) command
            final boolean r = device.getAdapter().stopDiscovery();
            println("****** Processing Device: stopDiscovery result "+r);
        }

        final long t1 = BluetoothUtils.getCurrentMilliseconds();
        boolean success = false;

        // Secure Pairing
        {
            final List<PairingMode> spm = device.getSupportedPairingModes();
            println("Supported Secure Pairing Modes: " + spm.toString());
<<<<<<< HEAD
            final List<PairingMode> rpm = Arrays.asList(device.getRequiredPairingModes());
            println("Required Secure Pairing Modes: " + rpm.toString());
=======
            final List<PairingMode> rpm = device.getRequiredPairingModes();
            println("Required Secure Pairing Modes: " + spm.toString());
>>>>>>> c7bac778

            if( spm.contains(PairingMode.JUST_WORKS) ) {
                final HCIStatusCode res = device.pair(null); // empty for JustWorks
                println("Secure Pairing Just Works result " + res + " of " + device);
            } else if( spm.contains(PairingMode.PASSKEY_ENTRY) ) {
                final HCIStatusCode res = device.pair("111111"); // PasskeyEntry
                println("Secure Pairing Passkey Entry result " + res + " of " + device);
            } else {
                println("Secure Pairing JUST_WORKS or PASSKEY_ENTRY not supported, but " + spm.toString() + " on " + device);
            }
            {
                final HCIStatusCode res = device.pair(null); // empty for JustWorks
                println("T1 Processing Device: Secure Pairing Just Works result " + res + " of " + device);
            }
            {
                final HCIStatusCode res = device.pair("111111"); // PasskeyEntry
                println("T2 Processing Device: Secure Pairing Passkey Entry result " + res + " of " + device);
            }
        }

        //
        // GATT Service Processing
        //
        try {
            final List<BluetoothGattService> primServices = device.getServices(); // implicit GATT connect...
            if( null == primServices || 0 == primServices.size() ) {
                // Cheating the flow, but avoiding: goto, do-while-false and lastly unreadable intendations
                // And it is an error case nonetheless ;-)
                throw new RuntimeException("Processing Device: getServices() failed " + device.toString());
            }
            final long t5 = BluetoothUtils.getCurrentMilliseconds();
            if( !SILENT_GATT ) {
                final long td01 = t1 - timestamp_t0; // adapter-init -> processing-start
                final long td15 = t5 - t1; // get-gatt-services
                final long tdc5 = t5 - device.getLastDiscoveryTimestamp(); // discovered to gatt-complete
                final long td05 = t5 - timestamp_t0; // adapter-init -> gatt-complete
                println(System.lineSeparator()+System.lineSeparator());
                println("PERF: GATT primary-services completed\n");
                println("PERF:  adapter-init to processing-start " + td01 + " ms,"+System.lineSeparator()+
                        "PERF:  get-gatt-services " + td15 + " ms,"+System.lineSeparator()+
                        "PERF:  discovered to gatt-complete " + tdc5 + " ms (connect " + (tdc5 - td15) + " ms),"+System.lineSeparator()+
                        "PERF:  adapter-init to gatt-complete " + td05 + " ms"+System.lineSeparator());
            }
            {
                for(final String characteristic : charIdentifierList) {
                    final BluetoothGattCharacteristic char0 = (BluetoothGattCharacteristic)
                            manager.find(BluetoothType.GATT_CHARACTERISTIC, null, characteristic, null);
                    final BluetoothGattCharacteristic char1 = (BluetoothGattCharacteristic)
                            manager.find(BluetoothType.GATT_CHARACTERISTIC, null, characteristic, device.getAdapter());
                    final BluetoothGattCharacteristic char2 = (BluetoothGattCharacteristic)
                            manager.find(BluetoothType.GATT_CHARACTERISTIC, null, characteristic, device);
                    println("Char UUID "+characteristic);
                    println("  over manager: "+char0);
                    println("  over adapter: "+char1);
                    println("  over device : "+char2);
                    if( null != char2 ) {
                        final GATTCharacteristicListener charPingPongListener = new GATTCharacteristicListener(null) {
                            @Override
                            public void notificationReceived(final BluetoothGattCharacteristic charDecl,
                                                             final byte[] value, final long timestamp) {
                                println("****** PingPong GATT notificationReceived: "+charDecl+
                                        ", value "+BluetoothUtils.bytesHexString(value, true, true));
                            }

                            @Override
                            public void indicationReceived(final BluetoothGattCharacteristic charDecl,
                                                           final byte[] value, final long timestamp, final boolean confirmationSent) {
                                println("****** PingPong GATT indicationReceived: "+charDecl+
                                        ", value "+BluetoothUtils.bytesHexString(value, true, true));
                            }
                        };
                        final boolean enabledState[] = { false, false };
                        final boolean addedCharPingPongListenerRes =
                                char2.addCharacteristicListener(charPingPongListener, enabledState);
                          BluetoothGattService.addCharacteristicListenerToAll(device, primServices, charPingPongListener);
                        if( !SILENT_GATT ) {
                            println("Added CharPingPongListenerRes: "+addedCharPingPongListenerRes+", enabledState "+Arrays.toString(enabledState));
                        }

                    }
                }
            }
            {
                final GATTCharacteristicListener myCharacteristicListener = new GATTCharacteristicListener(null) {
                    @Override
                    public void notificationReceived(final BluetoothGattCharacteristic charDecl,
                                                     final byte[] value, final long timestamp) {
                        println("****** GATT notificationReceived: "+charDecl+
                                ", value "+BluetoothUtils.bytesHexString(value, true, true));
                        shutdownTest();

                    }

                    @Override
                    public void indicationReceived(final BluetoothGattCharacteristic charDecl,
                                                   final byte[] value, final long timestamp, final boolean confirmationSent) {
                        println("****** GATT indicationReceived: "+charDecl+
                                ", value "+BluetoothUtils.bytesHexString(value, true, true));
                        shutdownTest();
                    }
                };
                final boolean addedCharacteristicListenerRes =
                  BluetoothGattService.addCharacteristicListenerToAll(device, primServices, myCharacteristicListener);
                if( !SILENT_GATT ) {
                    println("Added GATTCharacteristicListener: "+addedCharacteristicListenerRes);
                }
            }

            try {
                int i=0;
                for(final Iterator<BluetoothGattService> srvIter = primServices.iterator(); srvIter.hasNext(); i++) {
                    final BluetoothGattService primService = srvIter.next();
                    if( !SILENT_GATT ) {
                        printf("  [%02d] Service %s\n", i, primService.toString());
                        printf("  [%02d] Service Characteristics\n", i);
                    }
                    int j=0;
                    final List<BluetoothGattCharacteristic> serviceCharacteristics = primService.getCharacteristics();
                    for(final Iterator<BluetoothGattCharacteristic> charIter = serviceCharacteristics.iterator(); charIter.hasNext(); j++) {
                        final BluetoothGattCharacteristic serviceChar = charIter.next();
                        if( !SILENT_GATT ) {
                            printf("  [%02d.%02d] CharDef: %s\n", i, j, serviceChar.toString());
                        }
                        final List<String> properties = Arrays.asList(serviceChar.getFlags());
                        if( properties.contains("read") ) {
                            final byte[] value = serviceChar.readValue();
                            final String svalue = BluetoothUtils.decodeUTF8String(value, 0, value.length);
                            if( !SILENT_GATT ) {
                                printf("  [%02d.%02d] CharVal: %s ('%s')\n",
                                        i, j, BluetoothUtils.bytesHexString(value, true, true), svalue);
                            }
                        }
                        int k=0;
                        final List<BluetoothGattDescriptor> charDescList = serviceChar.getDescriptors();
                        for(final Iterator<BluetoothGattDescriptor> descIter = charDescList.iterator(); descIter.hasNext(); k++) {
                            final BluetoothGattDescriptor charDesc = descIter.next();
                            if( !SILENT_GATT ) {
                                printf("  [%02d.%02d.%02d] Desc: %s\n", i, j, k, charDesc.toString());
                            }
                        }
                    }
                }
            } catch( final Exception ex) {
                println("Caught "+ex.getMessage());
                ex.printStackTrace();
            }
            // FIXME sleep 1s for potential callbacks ..
            try {
                Thread.sleep(1000);
            } catch (final InterruptedException e) {
                e.printStackTrace();
            }
            success = true;
        } catch (final Throwable t ) {
            println("****** Processing Device: Exception caught for " + device.toString() + ": "+t.getMessage());
            t.printStackTrace();
        }

        devicesInProcessing.remove(device.getAddress());
        if( !USE_WHITELIST && 0 == devicesInProcessing.size() ) {
            final boolean r = device.getAdapter().startDiscovery( true );
            println("****** Processing Device: startDiscovery result "+r);
        }

        if( KEEP_CONNECTED && success ) {
            while( device.pingGATT() ) {
                println("****** Processing Device: pingGATT OK: "+device.getAddress());
                try {
                    Thread.sleep(1000);
                } catch (final InterruptedException e) {
                    e.printStackTrace();
                }
            }
            println("****** Processing Device: pingGATT failed: "+device.getAddress());
        }

        if( REMOVE_DEVICE ) {
            println("****** Processing Device: removing: "+device.getAddress());
            device.remove();
        } else {
            println("****** Processing Device: disconnecting: "+device.getAddress());
            device.disconnect(); // will implicitly purge the GATT data, including GATTCharacteristic listener.
        }

        if( 0 < MULTI_MEASUREMENTS ) {
            MULTI_MEASUREMENTS--;
            println("****** Processing Device: MULTI_MEASUREMENTS left "+MULTI_MEASUREMENTS+": "+device.getAddress());
        }
        println("****** Processing Device: End: Success " + success +
                           " on " + device.toString() + "; devInProc "+devicesInProcessing.size());
        if( success ) {
            devicesProcessed.add(device.getAddress());
        }
    }

    public ScannerTinyB10(final String bluetoothManagerClazzName) {
        BluetoothManager _manager = null;
        final BluetoothFactory.ImplementationIdentifier implID = BluetoothFactory.getImplementationIdentifier(bluetoothManagerClazzName);
        if( null == implID ) {
            System.err.println("Unable to find BluetoothManager "+bluetoothManagerClazzName);
            System.exit(-1);
        }
        isDirectBT = BluetoothFactory.DirectBTImplementationID.equals(implID);
        System.err.println("Using BluetoothManager "+bluetoothManagerClazzName);
        System.err.println("Using Implementation "+implID+", isDirectBT "+isDirectBT);
        try {
            _manager = BluetoothFactory.getBluetoothManager( implID );
        } catch (BluetoothException | NoSuchMethodException | SecurityException
                | IllegalAccessException | IllegalArgumentException
                | InvocationTargetException | ClassNotFoundException e) {
            System.err.println("Unable to instantiate BluetoothManager via "+implID);
            e.printStackTrace();
            System.exit(-1);
        }
        manager = _manager;
        println("BluetoothManager "+bluetoothManagerClazzName+" initialized!");
    }

    public void runTest() {
        final BluetoothAdapter adapter;
        {
            final List<BluetoothAdapter> adapters = manager.getAdapters();
            for(int i=0; i < adapters.size(); i++) {
                println("Adapter["+i+"]: "+adapters.get(i));
            }
            if( adapters.size() <= dev_id ) {
                println("No adapter dev_id "+dev_id+" available, adapter count "+adapters.size());
                System.exit(-1);
            }
            if( 0 > dev_id ) {
                adapter = manager.getDefaultAdapter();
            } else {
                adapter = adapters.get(dev_id);
            }
            if( !adapter.isEnabled() ) {
                println("Adapter not enabled: device "+adapter.getName()+", address "+adapter.getAddress()+": "+adapter.toString());
                System.exit(-1);
            }
        }

        timestamp_t0 = BluetoothUtils.getCurrentMilliseconds();

        adapter.addStatusListener(statusListener, null);
        adapter.enableDiscoverableNotifications(new BooleanNotification("Discoverable", timestamp_t0));

        adapter.enableDiscoveringNotifications(new BooleanNotification("Discovering", timestamp_t0));

        adapter.enablePairableNotifications(new BooleanNotification("Pairable", timestamp_t0));

        adapter.enablePoweredNotifications(new BooleanNotification("Powered", timestamp_t0));

        boolean done = false;

        if( USE_WHITELIST ) {
            for(final Iterator<String> wliter = whitelist.iterator(); wliter.hasNext(); ) {
                final String addr = wliter.next();
                final boolean res = adapter.addDeviceToWhitelist(addr, BluetoothAddressType.BDADDR_LE_PUBLIC, HCIWhitelistConnectType.HCI_AUTO_CONN_ALWAYS);
                println("Added to whitelist: res "+res+", address "+addr);
            }
        } else {
            if( !adapter.startDiscovery( true ) ) {
                println("Adapter start discovery failed");
                done = true;
            }
        }

        while( !done ) {
            if( 0 == MULTI_MEASUREMENTS ||
                ( -1 == MULTI_MEASUREMENTS && !waitForDevices.isEmpty() && devicesProcessed.containsAll(waitForDevices) )
              )
            {
                println("****** EOL Test MULTI_MEASUREMENTS left "+MULTI_MEASUREMENTS+
                                   ", processed "+devicesProcessed.size()+"/"+waitForDevices.size());
                println("****** WaitForDevices "+Arrays.toString(waitForDevices.toArray()));
                println("****** DevicesProcessed "+Arrays.toString(devicesProcessed.toArray()));
                done = true;
            } else {
                try {
                    Thread.sleep(3000);
                } catch (final InterruptedException e) {
                    e.printStackTrace();
                }
            }
        }

        // All implicit via destructor or shutdown hook!
        // manager.shutdown(); /* implies: adapter.close(); */
    }

    public static void main(final String[] args) throws InterruptedException {
        String bluetoothManagerClazzName = null;
        for(int i=0; i< args.length; i++) {
            final String arg = args[i];
            if( arg.equals("-bluetoothManager") && args.length > (i+1) ) {
                bluetoothManagerClazzName = args[++i];
            } else if( arg.equals("-debug") ) {
                System.setProperty("org.tinyb.verbose", "true");
                System.setProperty("org.tinyb.debug", "true");
            } else if( arg.equals("-verbose") ) {
                System.setProperty("org.tinyb.verbose", "true");
            } else if( arg.equals("-dbt_debug") && args.length > (i+1) ) {
                System.setProperty("direct_bt.debug", args[++i]);
            } else if( arg.equals("-dbt_verbose") && args.length > (i+1) ) {
                System.setProperty("direct_bt.verbose", args[++i]);
            } else if( arg.equals("-dbt_gatt") && args.length > (i+1) ) {
                System.setProperty("direct_bt.gatt", args[++i]);
            } else if( arg.equals("-dbt_l2cap") && args.length > (i+1) ) {
                System.setProperty("direct_bt.l2cap", args[++i]);
            } else if( arg.equals("-dbt_hci") && args.length > (i+1) ) {
                System.setProperty("direct_bt.hci", args[++i]);
            } else if( arg.equals("-dbt_mgmt") && args.length > (i+1) ) {
                System.setProperty("direct_bt.mgmt", args[++i]);
            } else if( arg.equals("-default_dev_id") && args.length > (i+1) ) {
                final int default_dev_id = Integer.valueOf(args[++i]).intValue();
                if( 0 <= default_dev_id ) {
                    System.setProperty("org.tinyb.default_adapter", String.valueOf(default_dev_id));
                    System.err.println("Setting 'org.tinyb.default_adapter' to "+default_dev_id);
                }
            } else if( arg.equals("-btmode") && args.length > (i+1) ) {
                final BTMode btmode = BTMode.get(args[++i]);
                System.setProperty("org.tinyb.btmode", btmode.toString());
                System.err.println("Setting 'org.tinyb.btmode' to "+btmode.toString());
            }
        }
        // Drop BluetoothGattCharacteristic value cache and notification compatibility using direct_bt.
        System.setProperty("direct_bt.tinyb.characteristic.compat", "false");

        if( null == bluetoothManagerClazzName ) {
            bluetoothManagerClazzName = BluetoothFactory.DirectBTImplementationID.BluetoothManagerClassName;
        }
        final ScannerTinyB10 test = new ScannerTinyB10(bluetoothManagerClazzName);

        boolean waitForEnter=false;
        {
            for(int i=0; i< args.length; i++) {
                final String arg = args[i];

                if( arg.equals("-wait") ) {
                    waitForEnter = true;
                } else if( arg.equals("-show_update_events") ) {
                    test.SHOW_UPDATE_EVENTS = true;
                } else if( arg.equals("-silent_gatt") ) {
                    test.SILENT_GATT = true;
                } else if( arg.equals("-dev_id") && args.length > (i+1) ) {
                    test.dev_id = Integer.valueOf(args[++i]).intValue();
                } else if( arg.equals("-shutdown") && args.length > (i+1) ) {
                    test.shutdownTest = Integer.valueOf(args[++i]).intValue();
                } else if( arg.equals("-mac") && args.length > (i+1) ) {
                    test.waitForDevices.add(args[++i]);
                } else if( arg.equals("-wl") && args.length > (i+1) ) {
                    final String addr = args[++i];
                    println("Whitelist + "+addr);
                    test.whitelist.add(addr);
                    test.USE_WHITELIST = true;
                } else if( arg.equals("-char") && args.length > (i+1) ) {
                    test.charIdentifierList.add(args[++i]);
                } else if( arg.equals("-disconnect") ) {
                    test.KEEP_CONNECTED = false;
                } else if( arg.equals("-keepDevice") ) {
                    test.REMOVE_DEVICE = false;
                } else if( arg.equals("-count")  && args.length > (i+1) ) {
                    test.MULTI_MEASUREMENTS = Integer.valueOf(args[++i]).intValue();
                } else if( arg.equals("-single") ) {
                    test.MULTI_MEASUREMENTS = -1;
                }
            }
            println("Run with '[-default_dev_id <adapter-index>] [-dev_id <adapter-index>] [-btmode LE|BREDR|DUAL] "+
                    "[-bluetoothManager <BluetoothManager-Implementation-Class-Name>] "+
                    "[-disconnect] [-count <number>] [-single] (-char <uuid>)* [-show_update_events] [-silent_gatt]"+
                    "(-mac <device_address>)* (-wl <device_address>)* "+
                    "[-verbose] [-debug] "+
                    "[-dbt_verbose true|false] "+
                    "[-dbt_debug true|false|adapter.event,gatt.data,hci.event,mgmt.event] "+
                    "[-dbt_mgmt cmd.timeout=3000,ringsize=64,...] "+
                    "[-dbt_hci cmd.complete.timeout=10000,cmd.status.timeout=3000,ringsize=64,...] "+
                    "[-dbt_gatt cmd.read.timeout=500,cmd.write.timeout=500,cmd.init.timeout=2500,ringsize=128,...] "+
                    "[-dbt_l2cap reader.timeout=10000,restart.count=0,...] "+
                    "[-shutdown <int>]'");
        }

        println("BluetoothManager "+bluetoothManagerClazzName);
        println("MULTI_MEASUREMENTS "+test.MULTI_MEASUREMENTS);
        println("KEEP_CONNECTED "+test.KEEP_CONNECTED);
        println("REMOVE_DEVICE "+test.REMOVE_DEVICE);
        println("USE_WHITELIST "+test.USE_WHITELIST);
        println("SHOW_UPDATE_EVENTS "+test.SHOW_UPDATE_EVENTS);
        println("SILENT_GATT "+test.SILENT_GATT);

        println("dev_id "+test.dev_id);
        println("waitForDevice: "+Arrays.toString(test.waitForDevices.toArray()));
        println("characteristicList: "+Arrays.toString(test.charIdentifierList.toArray()));

        if( waitForEnter ) {
            println("Press ENTER to continue\n");
            try{ System.in.read();
            } catch(final Exception e) { }
        }
        test.runTest();
    }

    static class BooleanNotification implements BluetoothNotification<Boolean> {
        private final long t0;
        private final String name;
        private boolean v;

        public BooleanNotification(final String name, final long t0) {
            this.t0 = t0;
            this.name = name;
            this.v = false;
        }

        @Override
        public void run(final Boolean v) {
            synchronized(this) {
                final long t1 = BluetoothUtils.getCurrentMilliseconds();
                this.v = v.booleanValue();
                System.out.println("###### "+name+": "+v+" in td "+(t1-t0)+" ms!");
                this.notifyAll();
            }
        }
        public boolean getValue() {
            synchronized(this) {
                return v;
            }
        }
    }
}<|MERGE_RESOLUTION|>--- conflicted
+++ resolved
@@ -269,13 +269,9 @@
         {
             final List<PairingMode> spm = device.getSupportedPairingModes();
             println("Supported Secure Pairing Modes: " + spm.toString());
-<<<<<<< HEAD
-            final List<PairingMode> rpm = Arrays.asList(device.getRequiredPairingModes());
+
+            final List<PairingMode> rpm = device.getRequiredPairingModes();
             println("Required Secure Pairing Modes: " + rpm.toString());
-=======
-            final List<PairingMode> rpm = device.getRequiredPairingModes();
-            println("Required Secure Pairing Modes: " + spm.toString());
->>>>>>> c7bac778
 
             if( spm.contains(PairingMode.JUST_WORKS) ) {
                 final HCIStatusCode res = device.pair(null); // empty for JustWorks
